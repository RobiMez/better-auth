import type { AuthContext, BetterAuthOptions } from "../types";
import type { Adapter, Where } from "../types/adapter";
import { getDate } from "../utils/date";
import {
	parseSessionOutput,
	parseUserOutput,
	type Account,
	type Session,
	type User,
	type Verification,
} from "./schema";
import { getWithHooks } from "./with-hooks";
import { getIp } from "../utils/get-request-ip";
import { safeJSONParse } from "../utils/json";
import { generateId } from "../utils";

export const createInternalAdapter = (
	adapter: Adapter,
	ctx: {
		options: BetterAuthOptions;
		hooks: Exclude<BetterAuthOptions["databaseHooks"], undefined>[];
		generateId: AuthContext["generateId"];
	},
) => {
	const options = ctx.options;
	const secondaryStorage = options.secondaryStorage;
	const sessionExpiration = options.session?.expiresIn || 60 * 60 * 24 * 7; // 7 days
	const { createWithHooks, updateWithHooks, updateManyWithHooks } =
		getWithHooks(adapter, ctx);
	return {
		createOAuthUser: async (
			user: Omit<User, "id" | "createdAt" | "updatedAt"> & Partial<User>,
			account: Omit<Account, "userId" | "id" | "createdAt" | "updatedAt"> &
				Partial<Account>,
		) => {
			try {
				const createdUser = await createWithHooks(
					{
						createdAt: new Date(),
						updatedAt: new Date(),
						...user,
					},
					"user",
				);
				const createdAccount = await createWithHooks(
					{
						...account,
						userId: createdUser.id || user.id,
						createdAt: new Date(),
						updatedAt: new Date(),
					},
					"account",
				);
				return {
					user: createdUser,
					account: createdAccount,
				};
			} catch (e) {
				console.log(e);
				return null;
			}
		},
		createUser: async <T>(
			user: Omit<User, "id" | "createdAt" | "updatedAt" | "emailVerified"> &
				Partial<User> &
				Record<string, any>,
		) => {
			const createdUser = await createWithHooks(
				{
					createdAt: new Date(),
					updatedAt: new Date(),
					emailVerified: false,
					...user,
				},
				"user",
			);
			return createdUser as T & User;
		},
		createAccount: async <T>(
			account: Omit<Account, "id" | "createdAt" | "updatedAt"> &
				Partial<Account> &
				Record<string, any>,
		) => {
			const createdAccount = await createWithHooks(
				{
					createdAt: new Date(),
					updatedAt: new Date(),
					...account,
				},
				"account",
			);
			return createdAccount as T & Account;
		},
		listSessions: async (userId: string) => {
			if (secondaryStorage) {
				const currentList = await secondaryStorage.get(
					`active-sessions-${userId}`,
				);
				if (!currentList) return [];

				const list: { token: string; expiresAt: number }[] =
					safeJSONParse(currentList) || [];
				const now = Date.now();

				const validSessions = list.filter((s) => s.expiresAt > now);
				const sessions = [];

				for (const session of validSessions) {
					const sessionStringified = await secondaryStorage.get(session.token);
					if (sessionStringified) {
						const s = JSON.parse(sessionStringified);
						const parsedSession = parseSessionOutput(ctx.options, {
							...s.session,
							expiresAt: new Date(s.session.expiresAt),
						});
						sessions.push(parsedSession);
					}
				}
				return sessions;
			}

			const sessions = await adapter.findMany<Session>({
				model: "session",
				where: [
					{
						field: "userId",
						value: userId,
					},
				],
			});
			return sessions;
		},
		listUsers: async (
			limit?: number,
			offset?: number,
			sortBy?: {
				field: string;
				direction: "asc" | "desc";
			},
			where?: Where[],
		) => {
			const users = await adapter.findMany<User>({
				model: "user",
				limit,
				offset,
				sortBy,
				where,
			});
			return users;
		},
		deleteUser: async (userId: string) => {
			await adapter.deleteMany({
				model: "session",
				where: [
					{
						field: "userId",
						value: userId,
					},
				],
			});
			await adapter.deleteMany({
				model: "account",
				where: [
					{
						field: "userId",
						value: userId,
					},
				],
			});
			await adapter.delete({
				model: "user",
				where: [
					{
						field: "id",
						value: userId,
					},
				],
			});
		},
		createSession: async (
			userId: string,
			request: Request | Headers | undefined,
			dontRememberMe?: boolean,
			override?: Partial<Session> & Record<string, any>,
		) => {
			const headers = request instanceof Request ? request.headers : request;
			const data: Omit<Session, "id"> = {
				userId,
				token: generateId(32),
				createdAt: new Date(),
				updatedAt: new Date(),
				/**
				 * If the user doesn't want to be remembered
				 * set the session to expire in 1 day.
				 * The cookie will be set to expire at the end of the session
				 */
				expiresAt: dontRememberMe
					? getDate(60 * 60 * 24, "sec") // 1 day
					: getDate(sessionExpiration, "sec"),
				ipAddress: request ? getIp(request, ctx.options) || "" : "",
				userAgent: headers?.get("user-agent") || "",
				...override,
			};
			const res = await createWithHooks(
				data,
				"session",
				secondaryStorage
					? {
							fn: async () => {
								const user = await adapter.findOne<User>({
									model: "user",
									where: [{ field: "id", value: userId }],
								});
								secondaryStorage.set(
									data.token,
									JSON.stringify({
										session: data,
										user,
									}),
									sessionExpiration,
								);
								/**
								 * store the session id for the user
								 * so we can retrieve it later for listing sessions
								 */
								const currentList = await secondaryStorage.get(
									`active-sessions-${userId}`,
								);

								let list: { token: string; expiresAt: number }[] = [];
								const now = Date.now();

								if (currentList) {
									list = safeJSONParse(currentList) || [];
									list = list.filter((session) => session.expiresAt > now);
								}

								list.push({
									token: data.token,
									expiresAt: now + sessionExpiration * 1000,
								});

								await secondaryStorage.set(
									`active-sessions-${userId}`,
									JSON.stringify(list),
									sessionExpiration,
								);

								return data;
							},
							executeMainFn: options.session?.storeSessionInDatabase,
						}
					: undefined,
			);
			return res as Session;
		},
		findSession: async (token: string) => {
			if (secondaryStorage) {
				const sessionStringified = await secondaryStorage.get(token);
				if (sessionStringified) {
					const s = JSON.parse(sessionStringified);
					const parsedSession = parseSessionOutput(ctx.options, {
						...s.session,
						expiresAt: new Date(s.session.expiresAt),
						createdAt: new Date(s.session.createdAt),
						updatedAt: new Date(s.session.updatedAt),
					});
					const parsedUser = parseUserOutput(ctx.options, {
						...s.user,
						createdAt: new Date(s.user.createdAt),
						updatedAt: new Date(s.user.updatedAt),
					});
					return {
						session: parsedSession,
						user: parsedUser,
					} as {
						session: Session;
						user: User;
					};
				}
			}

			const session = await adapter.findOne<Session>({
				model: "session",
				where: [
					{
						value: token,
						field: "token",
					},
				],
			});

			if (!session) {
				return null;
			}

			const user = await adapter.findOne<User>({
				model: "user",
				where: [
					{
						value: session.userId,
						field: "id",
					},
				],
			});
			if (!user) {
				return null;
			}
			const parsedUser = parseUserOutput(ctx.options, user);
			return {
				session: parseSessionOutput(ctx.options, session),
				user: parsedUser,
			};
		},
		findSessions: async (sessionTokens: string[]) => {
			if (secondaryStorage) {
				const sessions: {
					session: Session;
					user: User;
				}[] = [];
				for (const sessionToken of sessionTokens) {
					const sessionStringified = await secondaryStorage.get(sessionToken);
					if (sessionStringified) {
						const s = JSON.parse(sessionStringified);
						const session = {
							session: {
								...s.session,
								expiresAt: new Date(s.session.expiresAt),
							},
							user: {
								...s.user,
								createdAt: new Date(s.user.createdAt),
								updatedAt: new Date(s.user.updatedAt),
							},
						} as {
							session: Session;
							user: User;
						};
						sessions.push(session);
					}
				}
				return sessions;
			}

			const sessions = await adapter.findMany<Session>({
				model: "session",
				where: [
					{
						field: "token",
						value: sessionTokens,
						operator: "in",
					},
				],
			});
			const userIds = sessions.map((session) => {
				return session.userId;
			});
			if (!userIds.length) return [];
			const users = await adapter.findMany<User>({
				model: "user",
				where: [
					{
						field: "id",
						value: userIds,
						operator: "in",
					},
				],
			});
			return sessions.map((session) => {
				const user = users.find((u) => u.id === session.userId);
				if (!user) return null;
				return {
					session,
					user,
				};
			}) as {
				session: Session;
				user: User;
			}[];
		},
<<<<<<< HEAD
		updateSession: async (sessionToken: string, session: Partial<Session>) => {
=======
		updateSession: async (
			sessionId: string,
			session: Partial<Session> & Record<string, any>,
		) => {
>>>>>>> 0a5d57e7
			const updatedSession = await updateWithHooks<Session>(
				session,
				[{ field: "token", value: sessionToken }],
				"session",
				secondaryStorage
					? {
							async fn(data) {
								const currentSession = await secondaryStorage.get(sessionToken);
								let updatedSession: Session | null = null;
								if (currentSession) {
									const parsedSession = JSON.parse(currentSession) as {
										session: Session;
										user: User;
									};
									updatedSession = {
										...parsedSession.session,
										...data,
									};
									await secondaryStorage.set(
										sessionToken,
										JSON.stringify({
											session: updatedSession,
											user: parsedSession.user,
										}),
										parsedSession.session.expiresAt
											? Math.floor(
													(parsedSession.session.expiresAt.getTime() -
														Date.now()) /
														1000,
												)
											: sessionExpiration,
									);
								} else {
									return null;
								}
							},
							executeMainFn: options.session?.storeSessionInDatabase,
						}
					: undefined,
			);
			return updatedSession;
		},
		deleteSession: async (token: string) => {
			if (secondaryStorage) {
				await secondaryStorage.delete(token);
				if (options.session?.storeSessionInDatabase) {
					await adapter.delete<Session>({
						model: "session",
						where: [
							{
								field: "token",
								value: token,
							},
						],
					});
				}
				return;
			}
			await adapter.delete<Session>({
				model: "session",
				where: [
					{
						field: "token",
						value: token,
					},
				],
			});
		},
		deleteSessions: async (userIdOrSessionTokens: string | string[]) => {
			if (secondaryStorage) {
				if (typeof userIdOrSessionTokens === "string") {
					const activeSession = await secondaryStorage.get(
						`active-sessions-${userIdOrSessionTokens}`,
					);
					const sessions = activeSession
						? safeJSONParse<{ token: string }[]>(activeSession)
						: [];
					if (!sessions) return;
					for (const session of sessions) {
						await secondaryStorage.delete(session.token);
					}
				} else {
					for (const sessionToken of userIdOrSessionTokens) {
						const session = await secondaryStorage.get(sessionToken);
						if (session) {
							await secondaryStorage.delete(sessionToken);
						}
					}
				}
				if (options.session?.storeSessionInDatabase) {
					await adapter.deleteMany({
						model: "session",
						where: [
							{
								field: Array.isArray(userIdOrSessionTokens)
									? "token"
									: "userId",
								value: userIdOrSessionTokens,
								operator: Array.isArray(userIdOrSessionTokens)
									? "in"
									: undefined,
							},
						],
					});
				}
				return;
			}
			await adapter.deleteMany({
				model: "session",
				where: [
					{
						field: Array.isArray(userIdOrSessionTokens) ? "token" : "userId",
						value: userIdOrSessionTokens,
						operator: Array.isArray(userIdOrSessionTokens) ? "in" : undefined,
					},
				],
			});
		},
		findUserByEmail: async (
			email: string,
			options?: { includeAccounts: boolean },
		) => {
			const user = await adapter.findOne<User>({
				model: "user",
				where: [
					{
						value: email.toLowerCase(),
						field: "email",
					},
				],
			});
			if (!user) return null;
			if (options?.includeAccounts) {
				const accounts = await adapter.findMany<Account>({
					model: "account",
					where: [
						{
							value: user.id,
							field: "userId",
						},
					],
				});
				return {
					user,
					accounts,
				};
			}
			return {
				user,
				accounts: [],
			};
		},
		findUserById: async (userId: string) => {
			const user = await adapter.findOne<User>({
				model: "user",
				where: [
					{
						field: "id",
						value: userId,
					},
				],
			});
			return user;
		},
		linkAccount: async (
			account: Omit<Account, "id" | "createdAt" | "updatedAt"> &
				Partial<Account>,
		) => {
			const _account = await createWithHooks(
				{
					...account,
					createdAt: new Date(),
					updatedAt: new Date(),
				},
				"account",
			);
			return _account;
		},
		updateUser: async (
			userId: string,
			data: Partial<User> & Record<string, any>,
		) => {
			const user = await updateWithHooks<User>(
				data,
				[
					{
						field: "id",
						value: userId,
					},
				],
				"user",
			);
			return user;
		},
		updateUserByEmail: async (
			email: string,
			data: Partial<User & Record<string, any>>,
		) => {
			const user = await updateWithHooks<User>(
				data,
				[
					{
						field: "email",
						value: email,
					},
				],
				"user",
			);
			return user;
		},
		updatePassword: async (userId: string, password: string) => {
			await updateManyWithHooks(
				{
					password,
				},
				[
					{
						field: "userId",
						value: userId,
					},
					{
						field: "providerId",
						value: "credential",
					},
				],
				"account",
			);
		},
		findAccounts: async (userId: string) => {
			const accounts = await adapter.findMany<Account>({
				model: "account",
				where: [
					{
						field: "userId",
						value: userId,
					},
				],
			});
			return accounts;
		},
		findAccount: async (accountId: string) => {
			const account = await adapter.findOne<Account>({
				model: "account",
				where: [
					{
						field: "accountId",
						value: accountId,
					},
				],
			});
			return account;
		},
		findAccountByUserId: async (userId: string) => {
			const account = await adapter.findMany<Account>({
				model: "account",
				where: [
					{
						field: "userId",
						value: userId,
					},
				],
			});
			return account;
		},
		updateAccount: async (accountId: string, data: Partial<Account>) => {
			const account = await updateWithHooks<Account>(
				data,
				[{ field: "id", value: accountId }],
				"account",
			);
			return account;
		},
		createVerificationValue: async (
			data: Omit<Verification, "createdAt" | "id" | "updatedAt"> &
				Partial<Verification>,
		) => {
			const verification = await createWithHooks(
				{
					createdAt: new Date(),
					updatedAt: new Date(),
					...data,
				},
				"verification",
			);
			return verification as Verification;
		},
		findVerificationValue: async (identifier: string) => {
			const verification = await adapter.findMany<Verification>({
				model: "verification",
				where: [
					{
						field: "identifier",
						value: identifier,
					},
				],
				sortBy: {
					field: "createdAt",
					direction: "desc",
				},
				limit: 10,
			});
			const lastVerification = verification[0];
			return lastVerification as Verification | null;
		},
		deleteVerificationValue: async (id: string) => {
			await adapter.delete<Verification>({
				model: "verification",
				where: [
					{
						field: "id",
						value: id,
					},
				],
			});
		},
		deleteVerificationByIdentifier: async (identifier: string) => {
			await adapter.delete<Verification>({
				model: "verification",
				where: [
					{
						field: "identifier",
						value: identifier,
					},
				],
			});
		},
		updateVerificationValue: async (
			id: string,
			data: Partial<Verification>,
		) => {
			const verification = await updateWithHooks<Verification>(
				data,
				[{ field: "id", value: id }],
				"verification",
			);
			return verification;
		},
	};
};

export type InternalAdapter = ReturnType<typeof createInternalAdapter>;<|MERGE_RESOLUTION|>--- conflicted
+++ resolved
@@ -378,14 +378,10 @@
 				user: User;
 			}[];
 		},
-<<<<<<< HEAD
-		updateSession: async (sessionToken: string, session: Partial<Session>) => {
-=======
 		updateSession: async (
-			sessionId: string,
+			sessionToken: string,
 			session: Partial<Session> & Record<string, any>,
 		) => {
->>>>>>> 0a5d57e7
 			const updatedSession = await updateWithHooks<Session>(
 				session,
 				[{ field: "token", value: sessionToken }],
